from typing import Callable, List, Optional, Tuple

import numpy as np

from allennlp.common.logging import AllenNlpLogger

logger = AllenNlpLogger(__name__)


def sample_anchor_positive_pairs(
    text: str,
    num_anchors: int,
    num_positives: int,
    max_span_len: int,
    min_span_len: int,
    sampling_strategy: Optional[str] = None,
    tokenizer: Optional[Callable[[str], List[str]]] = None,
) -> Tuple[List[str], List[str]]:
    """Returns a `Tuple` of `List`s, containing `num_anchors` anchor spans and `num_positives`
    positive spans sampled from `text`.

    # Parameters

    text : `str`, required
        The string to extract anchor and positive spans from.
    num_anchors : `int`, required
        The number of spans to sample from `text` to serve as anchors.
    num_positives : `int`, required
        The number of spans to sample from `text` to serve as positives (per anchor).
    max_span_len : `int`, required
        The maximum length of spans, after tokenization, to sample.
    min_span_len : `int`, required
        The minimum length of spans, after tokenization, to sample.
    sampling_strategy : `str`, optional (default = `None`)
        One of `"subsuming"` or `"adjacent"`. If `"subsuming"`, positive spans are always subsumed
        by the anchor. If `"adjacent"`, positive spans are always adjacent to the anchor. If not
        provided, positives may be subsumed, adjacent to, or overlapping with the anchor.
    tokenizer : `Callable`, optional (default = `None`)
        Optional tokenizer to use before sampling spans. If `None`, `text.split()` is used.
    """
    # Tokenize the incoming text. Whitespace tokenization is much more straightforward
    # (we don't need to worry about chopping up subword tokens), but a user can also provide
    # their own tokenization scheme if they want.
    tokens = tokenizer(text) if tokenizer is not None else text.split()
    tok_method = "tokenizer(text)" if tokenizer else "text.split()"
    num_tokens = len(tokens)

    # Several checks on the parameters passed to this function. The first check on length is mostly
    # arbitrary, but it prevents the Hypothesis tests from breaking. And it makes little sense to
    # sample from extremely short documents.
    if num_tokens < 10:
        raise ValueError(
            (f"len({tok_method}) should be at least 10 (ideally much longer), got {num_tokens}.")
        )
    if min_span_len > max_span_len:
        raise ValueError(
            f"min_span_len must be less than max_span_len ({max_span_len}), got {min_span_len}."
        )
    if max_span_len > num_tokens:
        raise ValueError(
            (
                f"max_span_len must be less than or equal to"
                f" len({tok_method}) ({num_tokens}), got {max_span_len}."
            )
        )

    # Valid anchor starts are token indices which begin a token span of at least max_span_len.
    anchors, positives = [], []
    valid_anchor_starts = list(range(0, num_tokens - max_span_len + 1, max_span_len))
    for _ in range(num_anchors):
        # Sample the anchor length from a beta distribution skewed towards longer spans, the
        # intuition being that longer spans have the best chance of being representative of the
        # document they are sampled from.
        anchor_len = int(np.random.beta(4, 2) * (max_span_len - min_span_len) + min_span_len)
        # Sample an anchor start position from the list of valid positions. Once sampled, remove it
        # (and its immediate neighbours) from consideration.
        anchor_start_idx = np.random.randint(len(valid_anchor_starts))
        # When num_anchors = 1, this is equivalent to unfiformly sampling that starting position.
        anchor_start = np.random.randint(
            valid_anchor_starts[anchor_start_idx],
            # randint is high-exclusive
            valid_anchor_starts[anchor_start_idx] + max_span_len - anchor_len + 1,
        )
        del valid_anchor_starts[max(0, anchor_start_idx - 1) : anchor_start_idx + 2]
        # Grab the anchor with its sampled start and length.
        anchor_end = anchor_start + anchor_len
        anchors.append(" ".join(tokens[anchor_start:anchor_end]))

        # Sample positives from around the anchor. The intuition being that text that appears
        # close together is the same document is likely to be semantically similar.
        for _ in range(num_positives):
            # A user can specify a subsuming or adjacent only sampling strategy.
            if sampling_strategy == "subsuming":
                # To be strictly subsuming, we cannot allow the positive_len > anchor_len.
<<<<<<< HEAD
                if positive_len > anchor_len:
                    logger.warning_once(
                        (
                            "Positive length was longer than anchor length. Temporarily reducing"
                            " max length of positives. This message will not be displayed again."
                        )
                    )
                    positive_len = int(
                        np.random.beta(2, 4) * (anchor_len - min_span_len) + min_span_len
                    )
                positive_start = np.random.randint(
                    anchor_start, anchor_end - positive_len + 1  # randint is high-exclusive
=======
                positive_len = int(
                    np.random.beta(2, 4) * (anchor_len - min_span_len) + min_span_len
>>>>>>> c884d329
                )
                # randint is high-exclusive
                positive_start = np.random.randint(anchor_start, anchor_end - positive_len + 1)
            elif sampling_strategy == "adjacent":
                # Restrict positives to a length that will allow them to be adjacent to the anchor
                # without running off the edge of the document. If the anchor has sufficent room on
                # either side, this won't be a problem and max_positive_len will equal max_span_len.
                max_positive_len = min(max_span_len, max(anchor_start, num_tokens - anchor_end))
                if max_positive_len < max_span_len:
                    logger.warning_once(
                        (
                            "There is no room to sample an adjacent positive span. Temporarily"
                            " reducing the maximum span length of positives. This message will not"
                            " be displayed again."
                        )
                    )
                positive_len = int(
                    np.random.beta(2, 4) * (max_positive_len - min_span_len) + min_span_len
                )
                # There are two types of adjacent positives, those that border the beginning of the
                # anchor and those that border the end. The checks above guarantee at least one of
                # these is valid. Here we just choose from the valid positive starts at random.
                valid_starts = []
                if anchor_start - positive_len > 0:
                    valid_starts.append(anchor_start - positive_len)
                if anchor_end + positive_len <= num_tokens:
                    valid_starts.append(anchor_end)
                positive_start = np.random.choice(valid_starts)
            else:
                # Sample positive length from a beta distribution skewed towards shorter spans. The
                # idea is to promote diversity and minimize the amount of overlapping text.
                positive_len = int(
                    np.random.beta(2, 4) * (max_span_len - min_span_len) + min_span_len
                )
                # By default, spans may be adjacent or overlap with each other and the anchor.
                # Careful not to run off the edges of the document (this error may pass silently).
                positive_start = np.random.random_integers(
                    max(0, anchor_start - positive_len),
                    min(anchor_end, num_tokens - positive_len) + 1,  # randint is high-exclusive
                )

            positive_end = positive_start + positive_len
            positives.append(" ".join(tokens[positive_start:positive_end]))

    return anchors, positives<|MERGE_RESOLUTION|>--- conflicted
+++ resolved
@@ -92,23 +92,8 @@
             # A user can specify a subsuming or adjacent only sampling strategy.
             if sampling_strategy == "subsuming":
                 # To be strictly subsuming, we cannot allow the positive_len > anchor_len.
-<<<<<<< HEAD
-                if positive_len > anchor_len:
-                    logger.warning_once(
-                        (
-                            "Positive length was longer than anchor length. Temporarily reducing"
-                            " max length of positives. This message will not be displayed again."
-                        )
-                    )
-                    positive_len = int(
-                        np.random.beta(2, 4) * (anchor_len - min_span_len) + min_span_len
-                    )
-                positive_start = np.random.randint(
-                    anchor_start, anchor_end - positive_len + 1  # randint is high-exclusive
-=======
                 positive_len = int(
                     np.random.beta(2, 4) * (anchor_len - min_span_len) + min_span_len
->>>>>>> c884d329
                 )
                 # randint is high-exclusive
                 positive_start = np.random.randint(anchor_start, anchor_end - positive_len + 1)
